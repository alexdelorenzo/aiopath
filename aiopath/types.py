--- conflicted
+++ resolved
@@ -1,16 +1,8 @@
-<<<<<<< HEAD
-from typing import Union, Literal, Final
-=======
 from typing import Literal, Final
->>>>>>> 8f1e3450
 
 
 TextMode = \
   Literal['r', 'w', 'a', 'x', 'r+', 'w+', 'a+', 'x+']
 BinaryMode = \
   Literal['rb', 'wb', 'ab', 'xb', 'r+b', 'w+b', 'a+b', 'x+b']
-<<<<<<< HEAD
-FileMode = Union[TextMode, BinaryMode]
-=======
-FileMode = TextMode | BinaryMode
->>>>>>> 8f1e3450
+FileMode = TextMode | BinaryMode
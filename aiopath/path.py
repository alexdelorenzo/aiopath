from __future__ import annotations
from pathlib import PosixPath, WindowsPath, _NormalAccessor, \
  Path, PurePath, _ignore_error
from typing import AsyncIterable, Final
from os import stat_result, PathLike
from stat import S_ISDIR, S_ISLNK, S_ISREG, S_ISSOCK, S_ISBLK, \
  S_ISCHR, S_ISFIFO
import os

<<<<<<< HEAD
from aiofiles import os as async_os
from aiofiles.os import wrap as method_as_method_coro, \
  wrap as func_as_corofunc

from .selectors import _make_selector
from .flavours import _async_windows_flavour, _async_posix_flavour
from .wrap import coro_as_method_coro, func_as_method_coro, to_thread
from .handle import IterableAIOFile
=======
from .selectors import _make_selector
from .flavours import _async_windows_flavour, _async_posix_flavour
from .wrap import to_async_method, to_thread, func_to_async_func
from .handle import get_handle, Handle
>>>>>>> a5173c40
from .scandir import EntryWrapper, scandir_async
from .types import FileMode


DEFAULT_ENCODING: Final[str] = 'utf-8'
ON_ERRORS: Final[str] = 'ignore'
NEWLINE: Final[str] = '\n'


Paths = Path | PathLike | str


getcwd = os.getcwd
close = func_to_async_func(os.close)


class _AsyncAccessor(_NormalAccessor):
  stat = to_async_method(os.stat)
  lstat = to_async_method(os.lstat)
  open = to_async_method(os.open)
  listdir = to_async_method(os.listdir)
  chmod = to_async_method(os.chmod)

  if hasattr(_NormalAccessor, 'lchmod'):
    lchmod = to_async_method(_NormalAccessor.lchmod)

  mkdir = to_async_method(os.mkdir)
  unlink = to_async_method(os.unlink)

  if hasattr(_NormalAccessor, 'link'):
    link = to_async_method(_NormalAccessor.link)

  rmdir = to_async_method(os.rmdir)
  rename = to_async_method(os.rename)
  replace = to_async_method(os.replace)

  symlink = staticmethod(
    to_async_method(_NormalAccessor.symlink)
  )

  utime = to_async_method(os.utime)
  readlink = to_async_method(_NormalAccessor.readlink)
  remove = to_async_method(os.remove)

  async def owner(self, path: str) -> str:
    try:
      import pwd

      stat = await self.stat(path)
      return pwd.getpwuid(stat.st_uid).pw_name

    except ImportError:
      raise NotImplementedError("Path.owner() is unsupported on this system")

  async def group(self, path: str) -> str:
    try:
      import grp

      stat = await self.stat(path)
      return grp.getgrgid(stat.st_gid).gr_name

    except ImportError:
      raise NotImplementedError("Path.group() is unsupported on this system")

  async def scandir(self, *args, **kwargs) -> AsyncIterable[EntryWrapper]:
    async for entry in scandir_async(*args, **kwargs):
      yield entry

  expanduser = staticmethod(
    func_to_async_func(os.path.expanduser)
  )


_async_accessor = _AsyncAccessor()


class AsyncPurePath(PurePath):
  def _init(self, template: PurePath | None = None):
    self._accessor = _async_accessor

  def __new__(cls: type, *args):
    if cls is AsyncPurePath:
      cls = AsyncPureWindowsPath if os.name == 'nt' else AsyncPurePosixPath
    return cls._from_parts(args)


class AsyncPurePosixPath(AsyncPurePath):
  """PurePath subclass for non-Windows systems.
  On a POSIX system, instantiating a PurePath should return this object.
  However, you can also instantiate it directly on any system.
  """
  _flavour = _async_posix_flavour
  __slots__ = ()


class AsyncPureWindowsPath(AsyncPurePath):
  """PurePath subclass for Windows systems.
  On a Windows system, instantiating a PurePath should return this object.
  However, you can also instantiate it directly on any system.
  """
  _flavour = _async_windows_flavour
  __slots__ = ()


class AsyncPath(Path, AsyncPurePath):
  _flavour = \
    _async_windows_flavour if os.name == 'nt' else _async_posix_flavour
  _accessor = _async_accessor

  def _init(self, template: AsyncPath | None = None):
    self._accessor = _async_accessor

  def __new__(cls: type, *args, **kwargs):
    if cls is AsyncPath:
      cls = AsyncWindowsPath if os.name == 'nt' else AsyncPosixPath

    try:
      self = cls._from_parts(args, init=False)

    except TypeError:
      self = cls._from_parts(args)

    if not self._flavour.is_supported:
      name: str = cls.__name__
      raise NotImplementedError(f"cannot instantiate {name} on your system")

    self._init()
    return self

  @property
  def _path(self) -> str:
    return str(self)

  def open(
    self,
    mode: FileMode = 'r',
    buffering: int = -1,
    encoding: str | None = DEFAULT_ENCODING,
    errors: str | None = ON_ERRORS,
    newline: str | None = NEWLINE,
  ) -> Handle:
    return get_handle(
      str(self),
      mode,
      buffering,
      encoding,
      errors,
      newline
    )

  async def read_text(
    self,
    encoding: str | None = DEFAULT_ENCODING,
    errors: str | None = ON_ERRORS
  ) -> str:
    async with self.open('r', encoding=encoding, errors=errors) as file:
      return await file.read()

  async def read_bytes(self) -> bytes:
    async with self.open('rb') as file:
      return await file.read()

  async def write_bytes(self, data: bytes) -> int:
    """
    Open the file in bytes mode, write to it, and close the file.
    """
    # type-check for the buffer interface before truncating the file
    view = memoryview(data)

    async with self.open(mode='wb') as f:
      return await f.write(data)

  async def write_text(
    self,
    data: str,
    encoding: str | None = DEFAULT_ENCODING,
    errors: str | None = ON_ERRORS,
    newline: str | None = NEWLINE
  ) -> int:
    """
    Open the file in text mode, write to it, and close the file.
    """
    if not isinstance(data, str):
      raise TypeError(f'data must be str, not {type(data).__name__}')

    async with self.open(
      mode='w',
      encoding=encoding,
      errors=errors,
      newline=newline
    ) as f:
      return await f.write(data)

  async def readlink(self) -> AsyncPath:
    """
    Return the path to which the symbolic link points.
    """
    path: str = await self._accessor.readlink(self)
    obj = self._from_parts((path,), init=False)
    obj._init(template=self)
    return obj

  async def _raw_open(self, flags: int, mode: int = 0o777) -> int:
    """
    Open the file pointed by this path and return a file descriptor,
    as os.open() does.
    """
    return await self._accessor.open(self, flags, mode)

  async def touch(self, mode: int = 0o666, exist_ok: bool = True):
    """
    Create this file with the given access mode, if it doesn't exist.
    """
    if exist_ok:
      # First try to bump modification time
      # Implementation note: GNU touch uses the UTIME_NOW option of
      # the utimensat() / futimens() functions.
      try:
        await self._accessor.utime(self, None)

      except OSError:
        # Avoid exception chaining
        pass

      else:
        return

    flags: int = os.O_CREAT | os.O_WRONLY

    if not exist_ok:
      flags |= os.O_EXCL

    fd = await self._raw_open(flags, mode)
    await close(fd)

  async def mkdir(
    self,
    mode: int = 0o777,
    parents: bool = False,
    exist_ok: bool = False
  ):
    """
    Create a new directory at this given path.
    """
    try:
      await self._accessor.mkdir(self, mode)

    except FileNotFoundError:
      if not parents or self.parent == self:
        raise
      await self.parent.mkdir(parents=True, exist_ok=True)
      await self.mkdir(mode, parents=False, exist_ok=exist_ok)

    except OSError:
      # Cannot rely on checking for EEXIST, since the operating system
      # could give priority to other errors like EACCES or EROFS
      if not exist_ok or not await self.is_dir():
        raise

  async def chmod(self, mode: int):
    """
    Change the permissions of the path, like os.chmod().
    """
    await self._accessor.chmod(self, mode)

  async def lchmod(self, mode: int):
    """
    Like chmod(), except if the path points to a symlink, the symlink's
    permissions are changed, rather than its target's.
    """
    await self._accessor.lchmod(self, mode)

  async def unlink(self, missing_ok: bool = False):
    """
    Remove this file or link.
    If the path is a directory, use rmdir() instead.
    """
    try:
      await self._accessor.unlink(self)

    except FileNotFoundError:
      if not missing_ok:
        raise

  async def rmdir(self):
    """
    Remove this directory.  The directory must be empty.
    """
    await self._accessor.rmdir(self)

  async def link_to(self, target: str):
    """
    Create a hard link pointing to a path named target.
    """
    await self._accessor.link_to(self, target)

  async def rename(self, target: str | AsyncPath) -> AsyncPath:
    """
    Rename this path to the target path.
    The target path may be absolute or relative. Relative paths are
    interpreted relative to the current working directory, *not* the
    directory of the Path object.
    Returns the new Path instance pointing to the target path.
    """
    await self._accessor.rename(self, target)
    return type(self)(target)

  async def replace(self, target: str) -> AsyncPath:
    """
    Rename this path to the target path, overwriting if that path exists.
    The target path may be absolute or relative. Relative paths are
    interpreted relative to the current working directory, *not* the
    directory of the Path object.
    Returns the new Path instance pointing to the target path.
    """
    await self._accessor.replace(self, target)
    return type(self)(target)

  async def symlink_to(self, target: str, target_is_directory: bool = False):
    """
    Make this path a symlink pointing to the given path.
    Note the order of arguments (self, target) is the reverse of os.symlink's.
    """
    await self._accessor.symlink(target, self, target_is_directory)

  async def exists(self) -> bool:
    """
    Whether this path exists.
    """
    try:
      await self.stat()

    except OSError as e:
      if not _ignore_error(e):
        raise

      return False

    except ValueError:
      # Non-encodable path
      return False

    return True

  @classmethod
  def cwd(cls: type) -> AsyncPath:
    """Return a new path pointing to the current working directory
    (as returned by os.getcwd()).
    """
    cwd = getcwd()
    return cls(cwd)

  @classmethod
  async def home(cls: type) -> AsyncPath:
    """Return a new path pointing to the user's home directory (as
    returned by os.path.expanduser('~')).
    """
    return await cls('~').expanduser()

  async def samefile(
    self,
    other_path: AsyncPath | Paths
  ) -> bool:
    """Return whether other_path is the same or not as this file
    (as returned by os.path.samefile()).
    """
    if isinstance(other_path, Paths):
      other_path = AsyncPath(other_path)

    if isinstance(other_path, AsyncPath):
      try:
        other_st = await other_path.stat()

      except AttributeError:
        other_st = await self._accessor.stat(other_path)

    else:
      try:
        other_st = await to_thread(other_path.stat)

      except AttributeError:
        other_st = await to_thread(other_path._accessor.stat, other_path)

    return os.path.samestat(
      await self.stat(),
      other_st
    )

  async def iterdir(self) -> AsyncIterable[AsyncPath]:
    """Iterate over the files in this directory.  Does not yield any
    result for the special paths '.' and '..'.
    """
    for name in await self._accessor.listdir(self):
      if name in {'.', '..'}:
        # Yielding a path object for these makes little sense
        continue

      yield self._make_child_relpath(name)

  async def glob(self, pattern: str) -> AsyncIterable[AsyncPath]:
    """Iterate over this subtree and yield all existing files (of any
    kind, including directories) matching the given relative pattern.
    """
    if not pattern:
      raise ValueError("Unacceptable pattern: {!r}".format(pattern))

    drv, root, pattern_parts = self._flavour.parse_parts((pattern,))

    if drv or root:
      raise NotImplementedError("Non-relative patterns are unsupported")

    selector = _make_selector(tuple(pattern_parts), self._flavour)

    async for p in selector.select_from(self):
      yield p

  async def rglob(self, pattern: str) -> AsyncIterable[AsyncPath]:
    """Recursively yield all existing files (of any kind, including
    directories) matching the given relative pattern, anywhere in
    this subtree.
    """
    drv, root, pattern_parts = self._flavour.parse_parts((pattern,))

    if drv or root:
      raise NotImplementedError("Non-relative patterns are unsupported")

    # selector = _make_selector(("**",) + tuple(pattern_parts), self._flavour)
    parts: tuple[str, ...] = ("**", *pattern_parts)
    selector = _make_selector(parts, self._flavour)

    async for p in selector.select_from(self):
      yield p

  async def absolute(self) -> AsyncPath:
    """Return an absolute version of this path.  This function works
    even if the path doesn't point to anything.
    No normalization is done, i.e. all '.' and '..' will be kept along.
    Use resolve() to get the canonical path to a file.
    """
    # XXX untested yet!
    if self.is_absolute():
        return self
    # FIXME this must defer to the specific flavour (and, under Windows,
    # use nt._getfullpathname())
    parts: list[str] = [getcwd()] + self._parts
    obj = self._from_parts(parts, init=False)
    obj._init(template=self)
    return obj

  async def resolve(self, strict: bool = False) -> AsyncPath:
    """
    Make the path absolute, resolving all symlinks on the way and also
    normalizing it (for example turning slashes into backslashes under
    Windows).
    """
    s: str | None = await self._flavour.resolve(self, strict=strict)

    if s is None:
      # No symlink resolution => for consistency, raise an error if
      # the path doesn't exist or is forbidden
      await self.stat()
      path = await self.absolute()
      s = str(path)

    # Now we have no symlinks in the path, it's safe to normalize it.
    normed: str = self._flavour.pathmod.normpath(s)
    obj = self._from_parts((normed,), init=False)
    obj._init(template=self)
    return obj

  async def stat(self) -> stat_result:
    """
    Return the result of the stat() system call on this path, like
    os.stat() does.
    """
    return await self._accessor.stat(self)

  async def lstat(self) -> stat_result:
    """
    Like stat(), except if the path points to a symlink, the symlink's
    status information is returned, rather than its target's.
    """
    return await self._accessor.lstat(self)

  async def owner(self) -> str:
    """
    Return the login name of the file owner.
    """
    return await self._accessor.owner(self)

  async def group(self) -> str:
    """
    Return the group name of the file gid.
    """
    return await self._accessor.group(self)

  async def is_dir(self) -> bool:
    """
    Whether this path is a directory.
    """
    try:
      stat = await self.stat()
      return S_ISDIR(stat.st_mode)

    except OSError as e:
      if not _ignore_error(e):
        raise

      # Path doesn't exist or is a broken symlink
      # (see https://bitbucket.org/pitrou/pathlib/issue/12/)
      return False

    except ValueError:
      # Non-encodable path
      return False

  async def is_symlink(self) -> bool:
    """
    Whether this path is a symbolic link.
    """
    try:
      lstat = await self.lstat()
      return S_ISLNK(lstat.st_mode)

    except OSError as e:
      if not _ignore_error(e):
        raise
      # Path doesn't exist
      return False

    except ValueError:
      # Non-encodable path
      return False

  async def is_file(self) -> bool:
    """
    Whether this path is a regular file (also True for symlinks pointing
    to regular files).
    """
    try:
      stat = await self.stat()
      return S_ISREG(stat.st_mode)

    except OSError as e:
      if not _ignore_error(e):
        raise

      # Path doesn't exist or is a broken symlink
      # (see https://bitbucket.org/pitrou/pathlib/issue/12/)
      return False

    except ValueError:
      # Non-encodable path
      return False

  async def is_mount(self) -> bool:
    """
    Check if this path is a POSIX mount point
    """
    # Need to exist and be a dir
    if not await self.exists() or not await self.is_dir():
      return False

    try:
      parent_stat = await self.parent.stat()
      parent_dev = parent_stat.st_dev

    except OSError:
      return False

    stat = await self.stat()
    dev = stat.st_dev

    if dev != parent_dev:
      return True

    ino = stat.st_ino
    parent_ino = parent_stat.st_ino

    return ino == parent_ino

  async def is_block_device(self) -> bool:
    """
    Whether this path is a block device.
    """
    try:
      stat = await self.stat()
      return S_ISBLK(stat.st_mode)

    except OSError as e:
      if not _ignore_error(e):
        raise

      # Path doesn't exist or is a broken symlink
      # (see https://bitbucket.org/pitrou/pathlib/issue/12/)
      return False

    except ValueError:
      # Non-encodable path
      return False

  async def is_char_device(self) -> bool:
    """
    Whether this path is a character device.
    """
    try:
      stat = await self.stat()
      return S_ISCHR(stat.st_mode)
    except OSError as e:
      if not _ignore_error(e):
        raise
      # Path doesn't exist or is a broken symlink
      # (see https://bitbucket.org/pitrou/pathlib/issue/12/)
      return False
    except ValueError:
      # Non-encodable path
      return False

  async def is_fifo(self) -> bool:
    """
    Whether this path is a FIFO.
    """
    try:
      stat = await self.stat()
      return S_ISFIFO(stat.st_mode)
    except OSError as e:
      if not _ignore_error(e):
        raise
      # Path doesn't exist or is a broken symlink
      # (see https://bitbucket.org/pitrou/pathlib/issue/12/)
      return False
    except ValueError:
      # Non-encodable path
      return False

  async def is_socket(self) -> bool:
    """
    Whether this path is a socket.
    """
    try:
      stat = await self.stat()
      return S_ISSOCK(stat.st_mode)
    except OSError as e:
      if not _ignore_error(e):
        raise
      # Path doesn't exist or is a broken symlink
      # (see https://bitbucket.org/pitrou/pathlib/issue/12/)
      return False
    except ValueError:
      # Non-encodable path
      return False

  async def expanduser(self) -> AsyncPath:
    """ Return a new path with expanded ~ and ~user constructs
    (as returned by os.path.expanduser)
    """
    if (not (self._drv or self._root) and
      self._parts and self._parts[0][:1] == '~'):
      homedir = await self._accessor.expanduser(self._parts[0])
      if homedir[:1] == "~":
        raise RuntimeError("Could not determine home directory.")
      return self._from_parts([homedir] + self._parts[1:])

    return self

  async def iterdir(self) -> AsyncIterable[AsyncPath]:
    names = await self._accessor.listdir(self)

    for name in names:
      if name in {'.', '..'}:
        continue

      yield self._make_child_relpath(name)


class AsyncPosixPath(PosixPath, AsyncPath, AsyncPurePosixPath):
  __slots__ = ()


class AsyncWindowsPath(WindowsPath, AsyncPath, AsyncPureWindowsPath):
  __slots__ = ()

  async def is_mount(self) -> int:
    raise NotImplementedError("AsyncPath.is_mount() is unsupported on this system")<|MERGE_RESOLUTION|>--- conflicted
+++ resolved
@@ -7,21 +7,10 @@
   S_ISCHR, S_ISFIFO
 import os
 
-<<<<<<< HEAD
-from aiofiles import os as async_os
-from aiofiles.os import wrap as method_as_method_coro, \
-  wrap as func_as_corofunc
-
-from .selectors import _make_selector
-from .flavours import _async_windows_flavour, _async_posix_flavour
-from .wrap import coro_as_method_coro, func_as_method_coro, to_thread
-from .handle import IterableAIOFile
-=======
 from .selectors import _make_selector
 from .flavours import _async_windows_flavour, _async_posix_flavour
 from .wrap import to_async_method, to_thread, func_to_async_func
 from .handle import get_handle, Handle
->>>>>>> a5173c40
 from .scandir import EntryWrapper, scandir_async
 from .types import FileMode
 

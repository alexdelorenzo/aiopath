#!/usr/bin/env pytest
<<<<<<< HEAD
from typing import Tuple, Union
=======
>>>>>>> 8f1e3450
from pathlib import Path
import asyncio

from asynctempfile import NamedTemporaryFile, \
  TemporaryDirectory
import pytest

from aiopath import AsyncPath


TEST_NAME: str = 'TEST'
TEST_SUFFIX: str = f'.{TEST_NAME}'


Paths = Path | AsyncPath | str


def get_paths(path: Paths) -> tuple[Path, AsyncPath]:
  return Path(path), AsyncPath(path)


def _test_is_pure(
  path: Path,
  apath: AsyncPath,
):
  # PurePath & AsyncPurePath methods are not async
  assert str(path) == str(apath)
  assert path.name == apath.name
  assert path.drive == apath.drive
  assert path.root == apath.root
  assert path.stem == apath.stem
  assert path.suffix == apath.suffix
  assert path.suffixes == apath.suffixes
  assert path.as_uri() == apath.as_uri()
  assert path.is_absolute() == apath.is_absolute()
  assert path.is_reserved() == apath.is_reserved()


async def _test_is_io(
  path: Path,
  apath: AsyncPath,
):
  # AsyncPath methods are async
  assert path.exists() == await apath.exists()
  assert path.is_dir() == await apath.is_dir()
  assert path.is_file() == await apath.is_file()
  assert path.is_fifo() == await apath.is_fifo()
  assert path.is_mount() == await apath.is_mount()
  assert path.is_socket() == await apath.is_socket()
  assert path.is_symlink() == await apath.is_symlink()
  assert path.is_char_device() == await apath.is_char_device()
  assert path.is_block_device() == await apath.is_block_device()


async def _test_is(
  path: Path,
  apath: AsyncPath,
  exists: bool = True,
  resolve: bool = True,
  test_parent: bool = True,
):
  _test_is_pure(path, apath)
  await _test_is_io(path, apath)

  if exists and resolve:
    await _test_is(
      path.resolve(),
      await apath.resolve(),
      test_parent=False,
      resolve=False
    )

  if exists:
    assert path.lstat() == await apath.lstat()
    assert path.owner() == await apath.owner()
    assert path.group() == await apath.group()
    aname, pname = str(apath), str(path)
    assert path.samefile(aname) and await apath.samefile(pname)

  if test_parent:
    await _test_is(
      path.parent,
      apath.parent,
      exists=exists,
      resolve=resolve,
      test_parent=False,
    )


@pytest.mark.asyncio
async def test_home():
  home = Path.home()
  ahome = await AsyncPath.home()

  await _test_is(home, ahome)


@pytest.mark.asyncio
async def test_directory():
  async with TemporaryDirectory() as temp:
    path, apath = get_paths(temp)

    await _test_is(path, apath)
    await apath.touch()


@pytest.mark.asyncio
async def test_file():
  async with NamedTemporaryFile() as temp:
    path, apath = get_paths(temp.name)

    await _test_is(path, apath)
    await apath.touch()


@pytest.mark.asyncio
async def test_mkdir_rmdir():
  new_name = 'temp_dir_test'

  async with TemporaryDirectory() as temp:
    path, apath = get_paths(temp)
    new_apath = apath / new_name
    new_path = path / new_name

    await new_apath.mkdir()
    assert await new_apath.exists()
    await _test_is(new_path, new_apath)

    await new_apath.rmdir()
    assert not await new_apath.exists()
    assert not new_path.exists()
    await _test_is(new_path, new_apath, exists=False)


@pytest.mark.asyncio
async def test_name_suffix():
  async with NamedTemporaryFile() as temp:
    path, apath = get_paths(temp.name)

    await _test_is(
      path.with_suffix(TEST_SUFFIX),
      apath.with_suffix(TEST_SUFFIX),
      test_parent=False,
      exists=False
    )

    await _test_is(
      path.with_name(TEST_NAME),
      apath.with_name(TEST_NAME),
      test_parent=False,
      exists=False
    )


@pytest.mark.asyncio
async def test_symlink():
  pass


@pytest.mark.asyncio
async def test_write_text():
  pass


@pytest.mark.asyncio
async def test_write_bytes():
  pass


@pytest.mark.asyncio
async def test_read_text():
  pass


@pytest.mark.asyncio
async def test_read_bytes():
  pass


@pytest.mark.asyncio
async def test_touch():
  pass


@pytest.mark.asyncio
async def test_glob():
  pass


@pytest.mark.asyncio
async def test_open():
  pass


@pytest.mark.asyncio
async def test_unlink():
  pass
<|MERGE_RESOLUTION|>--- conflicted
+++ resolved
@@ -1,8 +1,4 @@
 #!/usr/bin/env pytest
-<<<<<<< HEAD
-from typing import Tuple, Union
-=======
->>>>>>> 8f1e3450
 from pathlib import Path
 import asyncio
 

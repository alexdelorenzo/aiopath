--- conflicted
+++ resolved
@@ -6,11 +6,7 @@
 
 PKG_NAME = "aiopath"
 NAME = 'aiopath'
-<<<<<<< HEAD
-VERSION = "0.6.3"
-=======
 VERSION = "0.6.4"
->>>>>>> 8f1e3450
 LICENSE = "LGPL-3.0"
 
 DESC = "📁 Async pathlib for Python"

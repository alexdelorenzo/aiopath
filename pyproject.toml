--- conflicted
+++ resolved
@@ -8,11 +8,7 @@
 readme = "README.md"
 
 [tool.poetry.dependencies]
-<<<<<<< HEAD
 python = ">=3.10.*, <4"
-=======
-python = "*"
->>>>>>> 8f1e3450
 aiofile = "==3.5.0"
 aiofiles = "==0.6.0"
 typing-extensions = {version = ">=3.10.0.0", python = "<3.10"}